--- conflicted
+++ resolved
@@ -251,10 +251,8 @@
     library.MagickSetIteratorIndex.argtypes = [ctypes.c_void_p,
                                                ctypes.c_ssize_t]
 
-<<<<<<< HEAD
     library.MagickGetImageType.argtypes = [ctypes.c_void_p]
     
-=======
     library.MagickSetFirstIterator.argtypes = [ctypes.c_void_p]
 
     library.MagickSetLastIterator.argtypes = [ctypes.c_void_p]
@@ -269,7 +267,6 @@
 
     library.MagickPreviousImage.argtypes = [ctypes.c_void_p]
 
->>>>>>> ce62c43b
     library.MagickSetImageType.argtypes = [ctypes.c_void_p, ctypes.c_int]
 
     library.MagickEvaluateImageChannel.argtypes = [ctypes.c_void_p,
