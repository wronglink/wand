--- conflicted
+++ resolved
@@ -776,7 +776,6 @@
 
 
 @tests.test
-<<<<<<< HEAD
 def sequence():
     """Test base sequences api."""
     with Image(filename=asset('apple.ico')) as img:
@@ -820,7 +819,8 @@
                 del imga.sequence.index
             assert len(imga.sequence) == 1
             assert imga.size == (16, 16)
-=======
+
+
 def metadata():
     """Test metadata api"""
     with Image(filename=asset('beach.jpg')) as img:
@@ -828,5 +828,4 @@
         assert 'exif:ApertureValue' in img.metadata
         assert 'exif:UnknownValue' not in img.metadata
         assert img.metadata['exif:ApertureValue'] == '192/32'
-        assert img.metadata.get('exif:UnknownValue', "IDK") == "IDK"
->>>>>>> 26828a0c
+        assert img.metadata.get('exif:UnknownValue', "IDK") == "IDK"