import os.path
import tempfile
try:
    import cStringIO as StringIO
except ImportError:
    import StringIO

from attest import Tests, assert_hook, raises

<<<<<<< HEAD
from wand.version import MAGICK_VERSION_INFO
from wand.image import ClosedImageError, Image
=======
from wand.image import ClosedImageError, Image, Sequence
>>>>>>> ce62c43b
from wand.color import Color


def get_sig_version(versions):
    """Returns matching signature version value for current
    `ImageMagick` version.

    :param versions: Dict of versions.
    :type versions: :class:`dict`
    :returns: matched sig value
    :rtype: :class:`basestring`

    """
    sorted_versions = reversed(sorted(versions.keys()))
    for v in sorted_versions:
        if v <= MAGICK_VERSION_INFO:
            return versions[v]
    return versions[v]


tests = Tests()


def asset(filename):
    return os.path.join(os.path.dirname(__file__), 'assets', filename)


@tests.test
def blank_image():
    gray = Color('#ccc')
    transparent = Color('transparent')
    with raises(TypeError):
        Image(height=0, filename='/test.png')
    with raises(TypeError):
        Image(width=0, height=0)
    with Image(width=20, height=10) as img:
        assert img[10, 5] == transparent
    with Image(width=20, height=10, background=gray) as img:
        assert img.size == (20, 10)
        assert img[10, 5] == gray


@tests.test
def new_from_file():
    """Opens an image from the file object."""
    with open(asset('mona-lisa.jpg'), 'rb') as f:
        with Image(file=f) as img:
            assert img.width == 402
    with raises(ClosedImageError):
        img.wand
    with open(asset('mona-lisa.jpg'), 'rb') as f:
        strio = StringIO.StringIO(f.read())
    with Image(file=strio) as img:
        assert img.width == 402
    strio.close()
    with raises(ClosedImageError):
        img.wand
    with raises(TypeError):
        Image(file='not file object')


@tests.test
def new_from_filename():
    """Opens an image through its filename."""
    with Image(filename=asset('mona-lisa.jpg')) as img:
        assert img.width == 402
    with raises(ClosedImageError):
        img.wand
    with raises(IOError):
        Image(filename=asset('not-exists.jpg'))


@tests.test
def new_from_blob():
    """Opens an image from blob."""
    with open(asset('mona-lisa.jpg'), 'rb') as f:
        blob = f.read()
    with Image(blob=blob) as img:
        assert img.width == 402
    with raises(ClosedImageError):
        img.wand


@tests.test
def new_with_format():
    with open(asset('google.ico'), 'rb') as f:
        blob = f.read()
    with raises(Exception):
        Image(blob=blob)
    with Image(blob=blob, format='ico') as img:
        assert img.size == (16, 16)


@tests.test
def clone():
    """Clones the existing image."""
    funcs = (lambda img: Image(image=img),
             lambda img: img.clone())
    with Image(filename=asset('mona-lisa.jpg')) as img:
        for func in funcs:
            with func(img) as cloned:
                assert img.wand is not cloned.wand
                assert img.size == cloned.size
            with raises(ClosedImageError):
                cloned.wand
    with raises(ClosedImageError):
        img.wand


@tests.test
def save_to_filename():
    """Saves an image to the filename."""
    savefile = os.path.join(tempfile.mkdtemp(), 'savetest.jpg')
    with Image(filename=asset('mona-lisa.jpg')) as orig:
        orig.save(filename=savefile)
        with raises(IOError):
            orig.save(filename=os.path.join(savefile, 'invalid.jpg'))
        with raises(TypeError):
            orig.save(filename=1234)
    assert os.path.isfile(savefile)
    with Image(filename=savefile) as saved:
        assert saved.size == (402, 599)
    os.remove(savefile)


@tests.test
def save_to_file():
    """Saves an image to the Python file object."""
    buffer = StringIO.StringIO()
    with tempfile.TemporaryFile() as savefile:
        with Image(filename=asset('mona-lisa.jpg')) as orig:
            orig.save(file=savefile)
            orig.save(file=buffer)
            with raises(TypeError):
                orig.save(file='filename')
            with raises(TypeError):
                orig.save(file=1234)
        savefile.seek(0)
        with Image(file=savefile) as saved:
            assert saved.size == (402, 599)
        buffer.seek(0)
        with Image(file=buffer) as saved:
            assert saved.size == (402, 599)
    buffer.close()


@tests.test
def save_error():
    filename = os.path.join(tempfile.mkdtemp(), 'savetest.jpg')
    fileobj = StringIO.StringIO()
    with Image(filename=asset('mona-lisa.jpg')) as orig:
        with raises(TypeError):
            orig.save()
        with raises(TypeError):
            orig.save(filename=filename, file=fileobj)


@tests.test
def make_blob():
    """Makes a blob string."""
    with Image(filename=asset('mona-lisa.jpg')) as img:
        with Image(blob=img.make_blob('png')) as img2:
            assert img2.size == (402, 599)
            assert img2.format == 'PNG'
        assert img.format == 'JPEG'
        with raises(TypeError):
            img.make_blob(123)


@tests.test
def size():
    """Gets the image size."""
    with Image(filename=asset('mona-lisa.jpg')) as img:
        assert img.size == (402, 599)
        assert img.width == 402
        assert img.height == 599
        assert len(img) == 599


@tests.test
def get_depth():
    """Gets the image depth"""
    with Image(filename=asset('mona-lisa.jpg')) as img:
        assert img.depth == 8


@tests.test
def set_depth():
    """Sets the image depth"""
    with Image(filename=asset('mona-lisa.jpg')) as img:
        img.depth = 16
        assert img.depth == 16


@tests.test
def get_format():
    """Gets the image format."""
    with Image(filename=asset('mona-lisa.jpg')) as img:
        assert img.format == 'JPEG'
    with Image(filename=asset('croptest.png')) as img:
        assert img.format == 'PNG'


@tests.test
def set_format():
    """Sets the image format."""
    with Image(filename=asset('mona-lisa.jpg')) as img:
        img.format = 'png'
        assert img.format == 'PNG'
        strio = StringIO.StringIO()
        img.save(file=strio)
        strio.seek(0)
        with Image(file=strio) as png:
            assert png.format == 'PNG'
        with raises(ValueError):
            img.format = 'HONG'
        with raises(TypeError):
            img.format = 123


@tests.test
def get_type():
    """Gets the image type."""
    with Image(filename=asset('mona-lisa.jpg')) as img:
        assert img.type == "truecolor"
        img.alpha_channel = True
        assert img.type == "truecolormatte"


@tests.test
def set_type():
    """Sets the image type."""
    with Image(filename=asset('mona-lisa.jpg')) as img:
        img.type = "grayscale"
        assert img.type == "grayscale"

@tests.test
def get_compression():
    """Gets the image compression quality."""
    with Image(filename=asset('mona-lisa.jpg')) as img:
        assert img.compression_quality == 80


@tests.test
def set_compression():
    """Sets the image compression quality."""
    with Image(filename=asset('mona-lisa.jpg')) as img:
        img.compression_quality = 50
        assert img.compression_quality == 50
        strio = StringIO.StringIO()
        img.save(file=strio)
        strio.seek(0)
        with Image(file=strio) as jpg:
            assert jpg.compression_quality == 50
        with raises(TypeError):
            img.compression_quality = 'high'


@tests.test
def strip():
    """Strips the image of all profiles and comments."""
    with Image(filename=asset('beach.jpg')) as img:
        strio = StringIO.StringIO()
        img.save(file=strio)
        len_unstripped = strio.tell()
        strio.truncate(0)
        img.strip()
        img.save(file=strio)
        len_stripped = strio.tell()
        assert len_unstripped > len_stripped


@tests.test
def trim():
    """Remove transparent area around image."""
    with Image(filename=asset('trimtest.png')) as img:
        oldx, oldy = img.size
        print img.trim()
        newx, newy = img.size
        assert newx < oldx
        assert newy < oldy


@tests.test
def get_mimetype():
    """Gets mimetypes of the image."""
    with Image(filename=asset('mona-lisa.jpg')) as img:
        assert img.mimetype in ('image/jpeg', 'image/x-jpeg')
    with Image(filename=asset('croptest.png')) as img:
        assert img.mimetype in ('image/png', 'image/x-png')


@tests.test
def convert():
    """Converts the image format."""
    with Image(filename=asset('mona-lisa.jpg')) as img:
        with img.convert('png') as converted:
            assert converted.format == 'PNG'
            strio = StringIO.StringIO()
            converted.save(file=strio)
            strio.seek(0)
            with Image(file=strio) as png:
                assert png.format == 'PNG'
        with raises(ValueError):
            img.convert('HONG')
        with raises(TypeError):
            img.convert(123)


@tests.test
def iterate():
    """Uses iterator."""
    with Color('#000') as black:
        with Color('transparent') as transparent:
            with Image(filename=asset('croptest.png')) as img:
                for i, row in enumerate(img):
                    assert len(row) == 300
                    if i % 3:
                        continue # avoid slowness
                    if 100 <= i < 200:
                        for x, color in enumerate(row):
                            if x % 3:
                                continue # avoid slowness
                            if 100 <= x < 200:
                                assert color == black
                            else:
                                assert color == transparent
                    else:
                        for color in row:
                            assert color == transparent
                assert i == 299


@tests.test
def slice_clone():
    """Clones using slicing."""
    with Image(filename=asset('mona-lisa.jpg')) as img:
        with img[:,:] as cloned:
            assert img.size == cloned.size


@tests.test
def slice_invalid_types():
    """Slicing with invalid types should throw exceptions."""
    with Image(filename=asset('mona-lisa.jpg')) as img:
        with raises(TypeError):
            img['12']
        with raises(TypeError):
            img[1.23]
        with raises(ValueError):
            img[()]
        with raises(ValueError):
            img[:, :, :]
        with raises(ValueError):
            img[::2, :]
        with raises(IndexError):
            img[1:1, :]
        with raises(IndexError):
            img[:, 2:2]
        with raises(TypeError):
            img[100.0:, 100.0]
        with raises(TypeError):
            img['100':, '100']
        with raises(IndexError):
            img[500:, 900]
        with raises(TypeError):
            img['1', 0]
        with raises(TypeError):
            img[1, '0']
    with Image(filename=asset('croptest.png')) as img:
        with raises(IndexError):
            img[300, 300]
        with raises(IndexError):
            img[-301, -301]


@tests.test
def index_pixel():
    """Gets a pixel."""
    with Image(filename=asset('croptest.png')) as img:
        assert img[0, 0] == Color('transparent')
        assert img[99, 99] == Color('transparent')
        assert img[100, 100] == Color('black')
        assert img[150, 150] == Color('black')
        assert img[-200, -200] == Color('black')
        assert img[-201, -201] == Color('transparent')


@tests.test
def index_row():
    """Gets a row."""
    with Color('transparent') as transparent:
        with Color('black') as black:
            with Image(filename=asset('croptest.png')) as img:
                for c in img[0]:
                    assert c == transparent
                for c in img[99]:
                    assert c == transparent
                for i, c in enumerate(img[100]):
                    if 100 <= i < 200:
                        assert c == black
                    else:
                        assert c == transparent
                for i, c in enumerate(img[150]):
                    if 100 <= i < 200:
                        assert c == black
                    else:
                        assert c == transparent
                for i, c in enumerate(img[-200]):
                    if 100 <= i < 200:
                        assert c == black
                    else:
                        assert c == transparent
                for c in img[-201]:
                    assert c == transparent


@tests.test
def slice_crop():
    """Crops using slicing."""
    with Image(filename=asset('croptest.png')) as img:
        with img[100:200, 100:200] as cropped:
            assert cropped.size == (100, 100)
            with Color('#000') as black:
                for row in cropped:
                    for col in row:
                        assert col == black
        with img[150:, :150] as cropped:
            assert cropped.size == (150, 150)
        with img[-200:-100, -200:-100] as cropped:
            assert cropped.size == (100, 100)
        with img[100:200] as cropped:
            assert cropped.size == (300, 100)
        assert img.size == (300, 300)
        with raises(IndexError):
            img[:500, :500]
        with raises(IndexError):
            img[290:310, 290:310]


@tests.test
def crop():
    """Crops in-place."""
    with Image(filename=asset('croptest.png')) as img:
        with img.clone() as cropped:
            assert cropped.size == img.size
            cropped.crop(100, 100, 200, 200)
            assert cropped.size == (100, 100)
            with Color('#000') as black:
                for row in cropped:
                    for col in row:
                        assert col == black
        with img.clone() as cropped:
            assert cropped.size == img.size
            cropped.crop(100, 100, width=100, height=100)
            assert cropped.size == (100, 100)
        with img.clone() as cropped:
            assert cropped.size == img.size
            cropped.crop(left=150, bottom=150)
            assert cropped.size == (150, 150)
        with img.clone() as cropped:
            assert cropped.size == img.size
            cropped.crop(left=150, height=150)
            assert cropped.size == (150, 150)
        with img.clone() as cropped:
            assert cropped.size == img.size
            cropped.crop(-200, -200, -100, -100)
            assert cropped.size == (100, 100)
        with img.clone() as cropped:
            assert cropped.size == img.size
            cropped.crop(top=100, bottom=200)
            assert cropped.size == (300, 100)
        with raises(ValueError):
            img.crop(0, 0, 500, 500)
        with raises(ValueError):
            img.crop(290, 290, 50, 50)
        with raises(ValueError):
            img.crop(290, 290, width=0, height=0)


@tests.test
def crop_error():
    """Crop errors."""
    with Image(filename=asset('croptest.png')) as img:
        with raises(TypeError):
            img.crop(right=1, width=2)
        with raises(TypeError):
            img.crop(bottom=1, height=2)


@tests.test
def resize():
    """Resizes the image."""
    with Image(filename=asset('mona-lisa.jpg')) as img:
        with img.clone() as a:
            assert a.size == (402, 599)
            a.resize(100, 100)
            assert a.size == (100, 100)
        with img.clone() as b:
            assert b.size == (402, 599)
            b.resize(height=100)
            assert b.size == (402, 100)
        with img.clone() as c:
            assert c.size == (402, 599)
            c.resize(width=100)
            assert c.size == (100, 599)


@tests.test
def resize_errors():
    """Resizing errors."""
    with Image(filename=asset('mona-lisa.jpg')) as img:
        with raises(TypeError):
            img.resize(width='100')
        with raises(TypeError):
            img.resize(height='100')
        with raises(ValueError):
            img.resize(width=0)
        with raises(ValueError):
            img.resize(height=0)
        with raises(ValueError):
            img.resize(width=-5)
        with raises(ValueError):
            img.resize(height=-5)

@tests.test
def transform():
    """Transforms (crops and resizes with geometry strings) the image."""
    with Image(filename=asset('beach.jpg')) as img:
        with img.clone() as a:
            assert a.size == (800, 600)
            a.transform(resize='200%')
            assert a.size == (1600, 1200)
        with img.clone() as b:
            assert b.size == (800, 600)
            b.transform(resize='200%x100%')
            assert b.size == (1600, 600)
        with img.clone() as c:
            assert c.size == (800, 600)
            c.transform(resize='1200')
            assert c.size == (1200, 900)
        with img.clone() as d:
            assert d.size == (800, 600)
            d.transform(resize='x300')
            assert d.size == (400, 300)
        with img.clone() as e:
            assert e.size == (800, 600)
            e.transform(resize='400x600')
            assert e.size == (400, 300)
        with img.clone() as f:
            assert f.size == (800, 600)
            f.transform(resize='1000x1200^')
            assert f.size == (1600, 1200)
        with img.clone() as g:
            assert g.size == (800, 600)
            g.transform(resize='100x100!')
            assert g.size == (100, 100)
        with img.clone() as h:
            assert h.size == (800, 600)
            h.transform(resize='400x500>')
            assert h.size == (400, 300)
        with img.clone() as i:
            assert i.size == (800, 600)
            i.transform(resize='1200x3000<')
            assert i.size == (1200, 900)
        with img.clone() as j:
            assert j.size == (800, 600)
            j.transform(resize='120000@')
            assert j.size == (400, 300)
        with img.clone() as k:
            assert k.size == (800, 600)
            k.transform(crop='300x300')
            assert k.size == (300, 300)
        with img.clone() as l:
            assert l.size == (800, 600)
            l.transform(crop='300x300+100+100')
            assert l.size == (300, 300)
        with img.clone() as m:
            assert m.size == (800, 600)
            m.transform(crop='300x300-150-150')
            assert m.size == (150, 150)
        with img.clone() as n:
            assert n.size == (800, 600)
            n.transform('300x300', '200%')
            assert n.size == (600, 600)

@tests.test
def transform_errors():
    """Tests errors raised by invalid parameters for transform."""
    with Image(filename=asset('mona-lisa.jpg')) as img:
        with raises(TypeError):
            img.transform(crop=500)
        with raises(TypeError):
            img.transform(resize=500)
        with raises(TypeError):
            img.transform(500, 500)
        with raises(ValueError):
            img.transform(crop=u'⚠ ')
        with raises(ValueError):
            img.transform(resize=u'⚠ ')

@tests.test
def rotate():
    """Rotates an image."""
    with Image(filename=asset('rotatetest.gif')) as img:
        assert 150 == img.width
        assert 100 == img.height
        with img.clone() as cloned:
            cloned.rotate(360)
            assert img.size == cloned.size
            with Color('black') as black:
                assert black == cloned[0, 50] == cloned[74, 50]
                assert black == cloned[0, 99] == cloned[74, 99]
            with Color('white') as white:
                assert white == cloned[75, 50] == cloned[75, 99]
        with img.clone() as cloned:
            cloned.rotate(90)
            assert 100 == cloned.width
            assert 150 == cloned.height
            with Color('black') as black:
                with Color('white') as white:
                    for y, row in enumerate(cloned):
                        for x, col in enumerate(row):
                            if y < 75 and x < 50:
                                assert col == black
                            else:
                                assert col == white
        with Color('red') as bg:
            with img.clone() as cloned:
                cloned.rotate(45, bg)
                assert 176 <= cloned.width == cloned.height <= 178
                assert bg == cloned[0, 0] == cloned[0, -1]
                assert bg == cloned[-1, 0] == cloned[-1, -1]
                with Color('black') as black:
                    assert black == cloned[2, 70] == cloned[35, 37]
                    assert black == cloned[85, 88] == cloned[52, 120]


@tests.test
def signature():
    """Gets the image signature."""
    sig = get_sig_version({
        (6, 6, 9, 7):
            '763774301b62cf9ea033b661f5136fbda7e8de96254aec3dd0dff63c05413a1e',
        (6, 7, 7, 6):
            '8c6ef1dcb1bacb6ad8edf307f2f2c6a129b3b7aa262ee288325f9fd334006374'
    })
    with Image(filename=asset('mona-lisa.jpg')) as img:
        assert img.signature == sig
        img.format = 'png'
        assert img.signature == sig


@tests.test
def equal():
    """Equals (``==``) and not equals (``!=``) operators."""
    with Image(filename=asset('mona-lisa.jpg')) as a:
        with Image(filename=asset('mona-lisa.jpg')) as a2:
            assert a == a2
            assert not (a != a2)
        with Image(filename=asset('sasha.jpg')) as b:
            assert a != b
            assert not (a == b)
        with a.convert('png') as a3:
            assert a == a3
            assert not (a != a3)


@tests.test
def object_hash():
    """Gets :func:`hash()` of the image."""
    with Image(filename=asset('mona-lisa.jpg')) as img:
        a = hash(img)
        img.format = 'png'
        b = hash(img)
        assert a == b


@tests.test
def get_alpha_channel():
    """Checks if image has alpha channel."""
    with Image(filename=asset('watermark.png')) as img:
        assert img.alpha_channel == True
    with Image(filename=asset('mona-lisa.jpg')) as img:
        assert img.alpha_channel == False


@tests.test
def set_alpha_channel():
    """Sets alpha channel to off."""
    with Image(filename=asset('watermark.png')) as img:
        assert img.alpha_channel == True
        img.alpha_channel = False
        assert img.alpha_channel == False


@tests.test
def get_background_color():
    """Gets the background color."""
    with Image(filename=asset('mona-lisa.jpg')) as img:
        assert Color('white') == img.background_color


@tests.test
def set_background_color():
    """Sets the background color."""
    with Image(filename=asset('croptest.png')) as img:
        with Color('transparent') as color:
            img.background_color = color
            assert img.background_color == color


@tests.test
def watermark():
    """Adds  watermark to an image."""
    sig = get_sig_version({
        (6, 6, 9, 7):
            '9c4c182e44ee265230761a412e355cb78ea61859658220ecc8cbc1d56f58584e',
        (6, 7, 7, 6):
            'd725d924a9008ddff828f22595237ec6b56fb54057c6ee99584b9fc7ac91092c'
    })
    with Image(filename=asset('beach.jpg')) as img:
        with Image(filename=asset('watermark.png')) as wm:
            img.watermark(wm, 0.3)
            msg = 'img = {0!r}, marked = {1!r}'.format(
                img.signature, sig)
            assert img.signature == sig, msg


@tests.test
def reset_coords():
    """Reset the coordinate frame so to the upper-left corner of
    the image is (0, 0) again.

    """
    sig = get_sig_version({
        (6, 6, 9, 7):
            '9537655c852cb5a22f29ba016648ea29d1b9a55fd2b4399f4fcbbcd39cce1778',
        (6, 7, 7, 6):
            'e8ea17066378085a60f7213430af62c89ed3f416e98b39f2d434c96c2be82989',
    })
    with Image(filename=asset('sasha.jpg')) as img:
            img.rotate(45, reset_coords=True)
            img.crop(0, 0, 170, 170)
<<<<<<< HEAD
            msg = 'img = {0!r}, control = {1!r}'.format(
                img.signature, sig)
            assert img.signature == sig, msg
=======
            with Image(filename=asset('resettest.png')) as control:
                msg = 'img = {0!r}, control = {1!r}'.format(
                    img.signature, control.signature)
                assert img == control, msg

@tests.test
def sequence():
    """Test base sequences api."""
    with Image(filename=asset('apple.ico')) as img:
        assert len(img.sequence) == 4
        assert img.sequence.index == 0
        assert img.size == (32, 32)
        img.sequence.index = 1
        assert img.size == (16, 16)

        with raises(TypeError):
            img.sequence.index = 4

        img.sequence.index = 2
        img.sequence.reset()
        assert img.sequence.index == 0

@tests.test
def sequence_iteration():
    """Iterate sequence."""
    with Image(filename=asset('apple.ico')) as img:
        sizes = []
        sizes_right = [
            (0, (32, 32)),
            (1, (16, 16)),
            (2, (32, 32)),
            (3, (16, 16)),
        ]
        for i in img.sequence:
            sizes.append((i, img.size))
        assert sizes == sizes_right

@tests.test
def sequence_append():
    """Append image to sequnce."""
    with Image(filename=asset('apple.ico')) as imga:
        with Image(filename=asset('google.ico')) as imgg:
            imga.sequence.append(imgg)
            assert len(imga.sequence) == 5
            imga.sequence.reset()
            for i in xrange(4):
                del imga.sequence.index
            assert len(imga.sequence) == 1
            assert imga.size == (16, 16)
>>>>>>> ce62c43b
<|MERGE_RESOLUTION|>--- conflicted
+++ resolved
@@ -7,12 +7,8 @@
 
 from attest import Tests, assert_hook, raises
 
-<<<<<<< HEAD
 from wand.version import MAGICK_VERSION_INFO
-from wand.image import ClosedImageError, Image
-=======
 from wand.image import ClosedImageError, Image, Sequence
->>>>>>> ce62c43b
 from wand.color import Color
 
 
@@ -757,15 +753,10 @@
     with Image(filename=asset('sasha.jpg')) as img:
             img.rotate(45, reset_coords=True)
             img.crop(0, 0, 170, 170)
-<<<<<<< HEAD
             msg = 'img = {0!r}, control = {1!r}'.format(
                 img.signature, sig)
             assert img.signature == sig, msg
-=======
-            with Image(filename=asset('resettest.png')) as control:
-                msg = 'img = {0!r}, control = {1!r}'.format(
-                    img.signature, control.signature)
-                assert img == control, msg
+
 
 @tests.test
 def sequence():
@@ -783,6 +774,7 @@
         img.sequence.index = 2
         img.sequence.reset()
         assert img.sequence.index == 0
+
 
 @tests.test
 def sequence_iteration():
@@ -799,6 +791,7 @@
             sizes.append((i, img.size))
         assert sizes == sizes_right
 
+
 @tests.test
 def sequence_append():
     """Append image to sequnce."""
@@ -810,5 +803,4 @@
             for i in xrange(4):
                 del imga.sequence.index
             assert len(imga.sequence) == 1
-            assert imga.size == (16, 16)
->>>>>>> ce62c43b
+            assert imga.size == (16, 16)